--- conflicted
+++ resolved
@@ -319,12 +319,13 @@
 	return templateutil.SortMapPaths(lines, `^[^\.]*\.`)
 }
 
-<<<<<<< HEAD
+
 // toList converts a given string with custom delimiter to list
 func toList(s string, delimiter string) []string {
 	v := strings.Split(s, delimiter)
 	return v
-=======
+}
+
 // clipHAProxyTimeoutValue prevents the HAProxy config file
 // from using timeout values specified via the haproxy.router.openshift.io/timeout
 // annotation that exceed the maximum value allowed by HAProxy.
@@ -392,7 +393,6 @@
 	}
 	log.V(7).Info("parseIPList parsed the list", "value", list)
 	return list
->>>>>>> 2d1e1f4b
 }
 
 var helperFunctions = template.FuncMap{
@@ -417,11 +417,7 @@
 	"generateHAProxyMap":           generateHAProxyMap,           //generates a haproxy map content
 	"validateHAProxyWhiteList":     validateHAProxyWhiteList,     //validates a haproxy whitelist (acl) content
 	"generateHAProxyWhiteListFile": generateHAProxyWhiteListFile, //generates a haproxy whitelist file for use in an acl
-<<<<<<< HEAD
 	"toList":	toList, //convert a given string with custom delimiter to list
-=======
-
 	"clipHAProxyTimeoutValue": clipHAProxyTimeoutValue, //clips extrodinarily high timeout values to be below the maximum allowed timeout value
 	"parseIPList":             parseIPList,             //parses the list of IPs/CIDRs (IPv4/IPv6)
->>>>>>> 2d1e1f4b
 }